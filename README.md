# MicAudioRecorder

A macOS app that records audio and provides real-time transcription.

## Requirements

- macOS 11.0 or later
- Python 3.9 or later
- Microphone access
- Xcode Command Line Tools (for building the app)

## Installation

<<<<<<< HEAD
1. Download the complete project:
   - Use `git clone https://github.com/nlemoff/audio-transcriber.git`
   - OR download the ZIP file using GitHub's "Code → Download ZIP" button
   - Important: Make sure you have the entire project, including `MicAudioRecorder.xcodeproj`
=======
1. Clone the whole repository to your machine.
>>>>>>> 415cf819
2. Right-click on `run_app.command` and select "Open"
   - If you get a security warning, go to System Settings -> Privacy & Security and allow the script to run
3. The script will:
   - Build the app using Xcode tools
   - Check for Python and pip
   - Set up a virtual environment
   - Install required Python packages
   - Start the backend server
   - Launch the app

## Usage

1. Click "Record" to start recording audio
2. Click "Stop Recording" when finished
3. Click "Transcribe" to transcribe the recording
4. The transcription will appear in the scrollable area
5. You can record and transcribe multiple messages
6. To quit, press Ctrl+C in the terminal window running the script

## Troubleshooting

1. If you get a "Microphone access required" message:
   - Click "Open System Settings"
   - Go to Privacy & Security -> Microphone
   - Enable access for MicAudioRecorder

2. If the backend server fails to start:
   - Make sure port 8000 is not in use
   - Check that Python and pip are installed correctly
   - Try running `pip3 install -r fastapi-backend/requirements.txt` manually

3. If the app won't open:
   - Right-click the app and select "Open"
   - In System Settings -> Privacy & Security, allow the app to run

## Package Contents

- `MicAudioRecorder.app` - The main application
- `fastapi-backend/` - The Python backend server
- `run_app.command` - Setup and launch script
- `README.md` - This file

## Notes

- The backend server must be running for transcription to work
- Internet connection is required for transcription
- Recordings are stored temporarily and cleaned up when the app closes <|MERGE_RESOLUTION|>--- conflicted
+++ resolved
@@ -11,14 +11,10 @@
 
 ## Installation
 
-<<<<<<< HEAD
 1. Download the complete project:
    - Use `git clone https://github.com/nlemoff/audio-transcriber.git`
    - OR download the ZIP file using GitHub's "Code → Download ZIP" button
    - Important: Make sure you have the entire project, including `MicAudioRecorder.xcodeproj`
-=======
-1. Clone the whole repository to your machine.
->>>>>>> 415cf819
 2. Right-click on `run_app.command` and select "Open"
    - If you get a security warning, go to System Settings -> Privacy & Security and allow the script to run
 3. The script will:
